/*
 * Copyright 2006-2018 The MZmine 2 Development Team
 * 
 * This file is part of MZmine 2.
 * 
 * MZmine 2 is free software; you can redistribute it and/or modify it under the terms of the GNU
 * General Public License as published by the Free Software Foundation; either version 2 of the
 * License, or (at your option) any later version.
 * 
 * MZmine 2 is distributed in the hope that it will be useful, but WITHOUT ANY WARRANTY; without
 * even the implied warranty of MERCHANTABILITY or FITNESS FOR A PARTICULAR PURPOSE. See the GNU
 * General Public License for more details.
 * 
 * You should have received a copy of the GNU General Public License along with MZmine 2; if not,
 * write to the Free Software Foundation, Inc., 51 Franklin St, Fifth Floor, Boston, MA 02110-1301
 * USA
 */

package net.sf.mzmine.modules.visualization.spectra.simplespectra.datapointprocessing.sumformulaprediction;

import java.awt.Color;
import java.util.ArrayList;
import java.util.Comparator;
import java.util.List;
import java.util.logging.Logger;
import org.openscience.cdk.formula.MolecularFormulaGenerator;
import org.openscience.cdk.formula.MolecularFormulaRange;
import org.openscience.cdk.interfaces.IChemObjectBuilder;
import org.openscience.cdk.interfaces.IMolecularFormula;
import org.openscience.cdk.silent.SilentChemObjectBuilder;
import org.openscience.cdk.tools.manipulator.MolecularFormulaManipulator;
import com.google.common.collect.Range;
import net.sf.mzmine.datamodel.DataPoint;
import net.sf.mzmine.datamodel.IonizationType;
import net.sf.mzmine.datamodel.IsotopePattern;
import net.sf.mzmine.modules.peaklistmethods.identification.formulaprediction.restrictions.elements.ElementalHeuristicChecker;
import net.sf.mzmine.modules.peaklistmethods.identification.formulaprediction.restrictions.rdbe.RDBERestrictionChecker;
import net.sf.mzmine.modules.peaklistmethods.isotopes.isotopepatternscore.IsotopePatternScoreCalculator;
import net.sf.mzmine.modules.peaklistmethods.isotopes.isotopepatternscore.IsotopePatternScoreParameters;
import net.sf.mzmine.modules.peaklistmethods.isotopes.isotopeprediction.IsotopePatternCalculator;
import net.sf.mzmine.modules.visualization.spectra.simplespectra.SpectraPlot;
import net.sf.mzmine.modules.visualization.spectra.simplespectra.datapointprocessing.DataPointProcessingController;
import net.sf.mzmine.modules.visualization.spectra.simplespectra.datapointprocessing.DataPointProcessingTask;
import net.sf.mzmine.modules.visualization.spectra.simplespectra.datapointprocessing.datamodel.ProcessedDataPoint;
import net.sf.mzmine.modules.visualization.spectra.simplespectra.datapointprocessing.datamodel.results.DPPResult.ResultType;
import net.sf.mzmine.modules.visualization.spectra.simplespectra.datapointprocessing.datamodel.results.DPPResultsDataSet;
import net.sf.mzmine.modules.visualization.spectra.simplespectra.datapointprocessing.datamodel.results.DPPResultsLabelGenerator;
import net.sf.mzmine.modules.visualization.spectra.simplespectra.datapointprocessing.datamodel.results.DPPSumFormulaResult;
import net.sf.mzmine.parameters.ParameterSet;
import net.sf.mzmine.parameters.parametertypes.tolerances.MZTolerance;
import net.sf.mzmine.taskcontrol.TaskStatus;
import net.sf.mzmine.taskcontrol.TaskStatusListener;
import net.sf.mzmine.util.FormulaUtils;
import net.sf.mzmine.util.SpectraPlotUtils;

/**
 * Predicts sum formulas just like
 * net.sf.mzmine.modules.peaklistmethods.identification.formulaprediction
 * 
 * @author SteffenHeu steffen.heuckeroth@gmx.de / s_heuc03@uni-muenster.de
 *
 */
public class DPPSumFormulaPredictionTask extends DataPointProcessingTask {

  private Logger logger = Logger.getLogger(DPPSumFormulaPredictionTask.class.getName());

  int currentIndex;

  private MZTolerance mzTolerance;
  private int foundFormulas = 0;
  private IonizationType ionType;
  private int charge;
  private double noiseLevel;
  private boolean checkRatios;
  private boolean checkRDBE;
  private ParameterSet ratiosParameters;
  private ParameterSet rdbeParameters;
  private ParameterSet isotopeParameters;
  private boolean checkIsotopes;
  private boolean displayResults;
  private int numResults;
  private Color color;

  private MolecularFormulaRange elementCounts;
  private MolecularFormulaGenerator generator;
  private Range<Double> massRange;

  public DPPSumFormulaPredictionTask(DataPoint[] dataPoints, SpectraPlot targetPlot,
      ParameterSet parameterSet, DataPointProcessingController controller,
      TaskStatusListener listener) {
    super(dataPoints, targetPlot, parameterSet, controller, listener);

    charge = parameterSet.getParameter(DPPSumFormulaPredictionParameters.charge).getValue();
    noiseLevel = parameterSet.getParameter(DPPSumFormulaPredictionParameters.noiseLevel).getValue();
    ionType = parameterSet.getParameter(DPPSumFormulaPredictionParameters.ionization).getValue();

    checkRDBE =
        parameterSet.getParameter(DPPSumFormulaPredictionParameters.rdbeRestrictions).getValue();
    rdbeParameters = parameterSet.getParameter(DPPSumFormulaPredictionParameters.rdbeRestrictions)
        .getEmbeddedParameters();

    isotopeParameters = parameterSet.getParameter(DPPSumFormulaPredictionParameters.isotopeFilter)
        .getEmbeddedParameters();

    checkIsotopes =
        parameterSet.getParameter(DPPSumFormulaPredictionParameters.isotopeFilter).getValue();

    checkRatios =
        parameterSet.getParameter(DPPSumFormulaPredictionParameters.elementalRatios).getValue();
    ratiosParameters = parameterSet.getParameter(DPPSumFormulaPredictionParameters.elementalRatios)
        .getEmbeddedParameters();

    elementCounts =
        parameterSet.getParameter(DPPSumFormulaPredictionParameters.elements).getValue();

    mzTolerance =
        parameterSet.getParameter(DPPSumFormulaPredictionParameters.mzTolerance).getValue();
<<<<<<< HEAD

    displayResults =
        parameterSet.getParameter(DPPSumFormulaPredictionParameters.displayResults).getValue();

    numResults = parameterSet.getParameter(DPPSumFormulaPredictionParameters.displayResults)
        .getEmbeddedParameter().getValue();
=======
    
    displayResults = parameterSet.getParameter(DPPSumFormulaPredictionParameters.displayResults).getValue();
    
    numResults = parameterSet.getParameter(DPPSumFormulaPredictionParameters.displayResults).getEmbeddedParameter().getValue();
    
    
>>>>>>> cf06a1f6

    currentIndex = 0;
  }

  @Override
  public String getTaskDescription() {
    return "Predicts sum formulas for Scan #" + getTargetPlot().getMainScanDataSet().getScan().getScanNumber();
  }

  @Override
  public double getFinishedPercentage() {
    if (getDataPoints().length == 0)
      return 0;
    return ((double) currentIndex / getDataPoints().length);
  }

  @Override
  public void run() {

    if (getDataPoints() == null || getDataPoints().length == 0) {
      logger.info("No data points were passed to " + this.getClass().getName()
          + " Please check the parameters.");
      setStatus(TaskStatus.CANCELED);
      return;
    }

    setStatus(TaskStatus.PROCESSING);

    if (!(getDataPoints() instanceof ProcessedDataPoint[])) {
      setStatus(TaskStatus.ERROR);
      logger.warning("The array of data points passed to " + this.getClass().getName()
          + " is not an instance of ProcessedDataPoint. Make sure to run mass detection first.");
      return;
    }


    IChemObjectBuilder builder = SilentChemObjectBuilder.getInstance();

    for (int i = 0; i < dataPoints.length; i++) {

      if (isCanceled())
        return;

      if (dataPoints[i].getIntensity() < noiseLevel)
        continue;

      massRange =
          mzTolerance.getToleranceRange((dataPoints[i].getMZ() - ionType.getAddedMass()) / charge);
      generator = new MolecularFormulaGenerator(builder, massRange.lowerEndpoint(),
          massRange.upperEndpoint(), elementCounts);

      List<PredResult> formulas =
          generateFormulas((ProcessedDataPoint) dataPoints[i], massRange, charge, generator);

      DPPSumFormulaResult[] results = genereateResults(formulas, numResults);

      ((ProcessedDataPoint) dataPoints[i]).addAllResults(results);
      currentIndex++;
      // logger.info("Prediction result: " + dataPoints[i].getMZ() + " = " +
      // results[0].generateLabel());
    }

    setResults((ProcessedDataPoint[]) dataPoints);
    setStatus(TaskStatus.FINISHED);
  }


  private class PredResult {
    public double ppm;
    public String formula;
    public double score;

    PredResult(double ppm, String formula) {
      this.ppm = ppm;
      this.formula = formula;
    }

    PredResult(double ppm, String formula, double score) {
      this.ppm = ppm;
      this.formula = formula;
      this.score = score;
    }
  }

  /**
   * Predicts sum formulas for a given m/z and parameters.
   * 
   * @param mz m/z to generate sum formulas from
   * @param massRange Mass range for sum formulas
   * @param charge Charge of the molecule
   * @param generator instance of MolecularFormulaGenerator
   * @return List<PredResult> sorted by relative ppm difference and String of the formula.
   */
  private List<PredResult> generateFormulas(ProcessedDataPoint dp, Range<Double> massRange,
      int charge, MolecularFormulaGenerator generator) {

    List<PredResult> possibleFormulas = new ArrayList<>();

    IMolecularFormula cdkFormula;

    while ((cdkFormula = generator.getNextFormula()) != null) {

      // Mass is ok, so test other constraints
      if (!checkConstraints(cdkFormula))
        continue;

      String formula = MolecularFormulaManipulator.getString(cdkFormula);

      // calc rel mass deviation
      Double relMassDev = ((((dp.getMZ() - //
          ionType.getAddedMass()) / charge)//
          - (FormulaUtils.calculateExactMass(//
              MolecularFormulaManipulator.getString(cdkFormula))) / charge)
          / ((dp.getMZ() //
              - ionType.getAddedMass()) / charge))
          * 1000000;

      // write to map
      if (checkIsotopes && dp.resultTypeExists(ResultType.ISOTOPEPATTERN)) {
        double score = getIsotopeSimilarityScore(cdkFormula,
            (IsotopePattern) dp.getFirstResultByType(ResultType.ISOTOPEPATTERN).getValue());
        possibleFormulas.add(new PredResult(relMassDev, formula, score));
      } else {
        possibleFormulas.add(new PredResult(relMassDev, formula));
      }
    }

    // sort by score or ppm
    if (checkIsotopes && dp.resultTypeExists(ResultType.ISOTOPEPATTERN)) {
      possibleFormulas.sort((Comparator<PredResult>) (PredResult o1, PredResult o2) -> {
        return -1 * Double.compare(Math.abs(o1.score), Math.abs(o2.score)); // *-1 to sort
                                                                            // descending
      });
    } else {
      possibleFormulas.sort((Comparator<PredResult>) (PredResult o1, PredResult o2) -> {
        return Double.compare(Math.abs(o1.ppm), Math.abs(o2.ppm));
      });
    }

    return possibleFormulas;
  }

  private DPPSumFormulaResult[] genereateResults(List<PredResult> formulas, int n) {
    if (formulas.size() < n)
      n = formulas.size();

    DPPSumFormulaResult[] results = new DPPSumFormulaResult[n];

    for (int i = 0; i < results.length; i++) {
      results[i] = new DPPSumFormulaResult(formulas.get(i).formula, formulas.get(i).ppm,
          formulas.get(i).score);
    }

    return results;
  }

  private double getIsotopeSimilarityScore(IMolecularFormula cdkFormula,
      IsotopePattern detectedPattern) {

    IsotopePattern predictedIsotopePattern = null;
    Double isotopeScore = null;
    String stringFormula = MolecularFormulaManipulator.getString(cdkFormula);

    String adjustedFormula = FormulaUtils.ionizeFormula(stringFormula, ionType, charge);

    final double isotopeNoiseLevel =
        isotopeParameters.getParameter(IsotopePatternScoreParameters.isotopeNoiseLevel).getValue();

    final double detectedPatternHeight = detectedPattern.getHighestDataPoint().getIntensity();

    final double minPredictedAbundance = isotopeNoiseLevel / detectedPatternHeight;

    predictedIsotopePattern = IsotopePatternCalculator.calculateIsotopePattern(adjustedFormula,
        minPredictedAbundance, charge, ionType.getPolarity());

    isotopeScore = IsotopePatternScoreCalculator.getSimilarityScore(detectedPattern,
        predictedIsotopePattern, isotopeParameters);

    return isotopeScore;
  }

  private boolean checkConstraints(IMolecularFormula cdkFormula) {

    // Check elemental ratios
    if (checkRatios) {
      boolean check = ElementalHeuristicChecker.checkFormula(cdkFormula, ratiosParameters);
      if (!check)
        return false;
    }

    Double rdbeValue = RDBERestrictionChecker.calculateRDBE(cdkFormula);

    // Check RDBE condition
    if (checkRDBE && (rdbeValue != null)) {
      boolean check = RDBERestrictionChecker.checkRDBE(rdbeValue, rdbeParameters);
      if (!check)
        return false;
    }

    return true;
  }

  @Override
  public void cancel() {
    super.cancel();

    // We need to cancel the formula generator, because searching for next
    // candidate formula may take a looong time
    if (generator != null)
      generator.cancel();

  }

  @Override
  public void displayResults() {
    if(displayResults || getController().isLastTaskRunning()) {
      SpectraPlotUtils.clearDatasetLabelGenerators(getTargetPlot(), DPPResultsDataSet.class);
      DPPResultsLabelGenerator labelGen = new DPPResultsLabelGenerator(getTargetPlot());
      getTargetPlot().addDataSet(new DPPResultsDataSet("Sum formula prediction results", getResults()), Color.BLACK, false, labelGen);
    }
  }
}
<|MERGE_RESOLUTION|>--- conflicted
+++ resolved
@@ -1,354 +1,345 @@
-/*
- * Copyright 2006-2018 The MZmine 2 Development Team
- * 
- * This file is part of MZmine 2.
- * 
- * MZmine 2 is free software; you can redistribute it and/or modify it under the terms of the GNU
- * General Public License as published by the Free Software Foundation; either version 2 of the
- * License, or (at your option) any later version.
- * 
- * MZmine 2 is distributed in the hope that it will be useful, but WITHOUT ANY WARRANTY; without
- * even the implied warranty of MERCHANTABILITY or FITNESS FOR A PARTICULAR PURPOSE. See the GNU
- * General Public License for more details.
- * 
- * You should have received a copy of the GNU General Public License along with MZmine 2; if not,
- * write to the Free Software Foundation, Inc., 51 Franklin St, Fifth Floor, Boston, MA 02110-1301
- * USA
- */
-
-package net.sf.mzmine.modules.visualization.spectra.simplespectra.datapointprocessing.sumformulaprediction;
-
-import java.awt.Color;
-import java.util.ArrayList;
-import java.util.Comparator;
-import java.util.List;
-import java.util.logging.Logger;
-import org.openscience.cdk.formula.MolecularFormulaGenerator;
-import org.openscience.cdk.formula.MolecularFormulaRange;
-import org.openscience.cdk.interfaces.IChemObjectBuilder;
-import org.openscience.cdk.interfaces.IMolecularFormula;
-import org.openscience.cdk.silent.SilentChemObjectBuilder;
-import org.openscience.cdk.tools.manipulator.MolecularFormulaManipulator;
-import com.google.common.collect.Range;
-import net.sf.mzmine.datamodel.DataPoint;
-import net.sf.mzmine.datamodel.IonizationType;
-import net.sf.mzmine.datamodel.IsotopePattern;
-import net.sf.mzmine.modules.peaklistmethods.identification.formulaprediction.restrictions.elements.ElementalHeuristicChecker;
-import net.sf.mzmine.modules.peaklistmethods.identification.formulaprediction.restrictions.rdbe.RDBERestrictionChecker;
-import net.sf.mzmine.modules.peaklistmethods.isotopes.isotopepatternscore.IsotopePatternScoreCalculator;
-import net.sf.mzmine.modules.peaklistmethods.isotopes.isotopepatternscore.IsotopePatternScoreParameters;
-import net.sf.mzmine.modules.peaklistmethods.isotopes.isotopeprediction.IsotopePatternCalculator;
-import net.sf.mzmine.modules.visualization.spectra.simplespectra.SpectraPlot;
-import net.sf.mzmine.modules.visualization.spectra.simplespectra.datapointprocessing.DataPointProcessingController;
-import net.sf.mzmine.modules.visualization.spectra.simplespectra.datapointprocessing.DataPointProcessingTask;
-import net.sf.mzmine.modules.visualization.spectra.simplespectra.datapointprocessing.datamodel.ProcessedDataPoint;
-import net.sf.mzmine.modules.visualization.spectra.simplespectra.datapointprocessing.datamodel.results.DPPResult.ResultType;
-import net.sf.mzmine.modules.visualization.spectra.simplespectra.datapointprocessing.datamodel.results.DPPResultsDataSet;
-import net.sf.mzmine.modules.visualization.spectra.simplespectra.datapointprocessing.datamodel.results.DPPResultsLabelGenerator;
-import net.sf.mzmine.modules.visualization.spectra.simplespectra.datapointprocessing.datamodel.results.DPPSumFormulaResult;
-import net.sf.mzmine.parameters.ParameterSet;
-import net.sf.mzmine.parameters.parametertypes.tolerances.MZTolerance;
-import net.sf.mzmine.taskcontrol.TaskStatus;
-import net.sf.mzmine.taskcontrol.TaskStatusListener;
-import net.sf.mzmine.util.FormulaUtils;
-import net.sf.mzmine.util.SpectraPlotUtils;
-
-/**
- * Predicts sum formulas just like
- * net.sf.mzmine.modules.peaklistmethods.identification.formulaprediction
- * 
- * @author SteffenHeu steffen.heuckeroth@gmx.de / s_heuc03@uni-muenster.de
- *
- */
-public class DPPSumFormulaPredictionTask extends DataPointProcessingTask {
-
-  private Logger logger = Logger.getLogger(DPPSumFormulaPredictionTask.class.getName());
-
-  int currentIndex;
-
-  private MZTolerance mzTolerance;
-  private int foundFormulas = 0;
-  private IonizationType ionType;
-  private int charge;
-  private double noiseLevel;
-  private boolean checkRatios;
-  private boolean checkRDBE;
-  private ParameterSet ratiosParameters;
-  private ParameterSet rdbeParameters;
-  private ParameterSet isotopeParameters;
-  private boolean checkIsotopes;
-  private boolean displayResults;
-  private int numResults;
-  private Color color;
-
-  private MolecularFormulaRange elementCounts;
-  private MolecularFormulaGenerator generator;
-  private Range<Double> massRange;
-
-  public DPPSumFormulaPredictionTask(DataPoint[] dataPoints, SpectraPlot targetPlot,
-      ParameterSet parameterSet, DataPointProcessingController controller,
-      TaskStatusListener listener) {
-    super(dataPoints, targetPlot, parameterSet, controller, listener);
-
-    charge = parameterSet.getParameter(DPPSumFormulaPredictionParameters.charge).getValue();
-    noiseLevel = parameterSet.getParameter(DPPSumFormulaPredictionParameters.noiseLevel).getValue();
-    ionType = parameterSet.getParameter(DPPSumFormulaPredictionParameters.ionization).getValue();
-
-    checkRDBE =
-        parameterSet.getParameter(DPPSumFormulaPredictionParameters.rdbeRestrictions).getValue();
-    rdbeParameters = parameterSet.getParameter(DPPSumFormulaPredictionParameters.rdbeRestrictions)
-        .getEmbeddedParameters();
-
-    isotopeParameters = parameterSet.getParameter(DPPSumFormulaPredictionParameters.isotopeFilter)
-        .getEmbeddedParameters();
-
-    checkIsotopes =
-        parameterSet.getParameter(DPPSumFormulaPredictionParameters.isotopeFilter).getValue();
-
-    checkRatios =
-        parameterSet.getParameter(DPPSumFormulaPredictionParameters.elementalRatios).getValue();
-    ratiosParameters = parameterSet.getParameter(DPPSumFormulaPredictionParameters.elementalRatios)
-        .getEmbeddedParameters();
-
-    elementCounts =
-        parameterSet.getParameter(DPPSumFormulaPredictionParameters.elements).getValue();
-
-    mzTolerance =
-        parameterSet.getParameter(DPPSumFormulaPredictionParameters.mzTolerance).getValue();
-<<<<<<< HEAD
-
-    displayResults =
-        parameterSet.getParameter(DPPSumFormulaPredictionParameters.displayResults).getValue();
-
-    numResults = parameterSet.getParameter(DPPSumFormulaPredictionParameters.displayResults)
-        .getEmbeddedParameter().getValue();
-=======
-    
-    displayResults = parameterSet.getParameter(DPPSumFormulaPredictionParameters.displayResults).getValue();
-    
-    numResults = parameterSet.getParameter(DPPSumFormulaPredictionParameters.displayResults).getEmbeddedParameter().getValue();
-    
-    
->>>>>>> cf06a1f6
-
-    currentIndex = 0;
-  }
-
-  @Override
-  public String getTaskDescription() {
-    return "Predicts sum formulas for Scan #" + getTargetPlot().getMainScanDataSet().getScan().getScanNumber();
-  }
-
-  @Override
-  public double getFinishedPercentage() {
-    if (getDataPoints().length == 0)
-      return 0;
-    return ((double) currentIndex / getDataPoints().length);
-  }
-
-  @Override
-  public void run() {
-
-    if (getDataPoints() == null || getDataPoints().length == 0) {
-      logger.info("No data points were passed to " + this.getClass().getName()
-          + " Please check the parameters.");
-      setStatus(TaskStatus.CANCELED);
-      return;
-    }
-
-    setStatus(TaskStatus.PROCESSING);
-
-    if (!(getDataPoints() instanceof ProcessedDataPoint[])) {
-      setStatus(TaskStatus.ERROR);
-      logger.warning("The array of data points passed to " + this.getClass().getName()
-          + " is not an instance of ProcessedDataPoint. Make sure to run mass detection first.");
-      return;
-    }
-
-
-    IChemObjectBuilder builder = SilentChemObjectBuilder.getInstance();
-
-    for (int i = 0; i < dataPoints.length; i++) {
-
-      if (isCanceled())
-        return;
-
-      if (dataPoints[i].getIntensity() < noiseLevel)
-        continue;
-
-      massRange =
-          mzTolerance.getToleranceRange((dataPoints[i].getMZ() - ionType.getAddedMass()) / charge);
-      generator = new MolecularFormulaGenerator(builder, massRange.lowerEndpoint(),
-          massRange.upperEndpoint(), elementCounts);
-
-      List<PredResult> formulas =
-          generateFormulas((ProcessedDataPoint) dataPoints[i], massRange, charge, generator);
-
-      DPPSumFormulaResult[] results = genereateResults(formulas, numResults);
-
-      ((ProcessedDataPoint) dataPoints[i]).addAllResults(results);
-      currentIndex++;
-      // logger.info("Prediction result: " + dataPoints[i].getMZ() + " = " +
-      // results[0].generateLabel());
-    }
-
-    setResults((ProcessedDataPoint[]) dataPoints);
-    setStatus(TaskStatus.FINISHED);
-  }
-
-
-  private class PredResult {
-    public double ppm;
-    public String formula;
-    public double score;
-
-    PredResult(double ppm, String formula) {
-      this.ppm = ppm;
-      this.formula = formula;
-    }
-
-    PredResult(double ppm, String formula, double score) {
-      this.ppm = ppm;
-      this.formula = formula;
-      this.score = score;
-    }
-  }
-
-  /**
-   * Predicts sum formulas for a given m/z and parameters.
-   * 
-   * @param mz m/z to generate sum formulas from
-   * @param massRange Mass range for sum formulas
-   * @param charge Charge of the molecule
-   * @param generator instance of MolecularFormulaGenerator
-   * @return List<PredResult> sorted by relative ppm difference and String of the formula.
-   */
-  private List<PredResult> generateFormulas(ProcessedDataPoint dp, Range<Double> massRange,
-      int charge, MolecularFormulaGenerator generator) {
-
-    List<PredResult> possibleFormulas = new ArrayList<>();
-
-    IMolecularFormula cdkFormula;
-
-    while ((cdkFormula = generator.getNextFormula()) != null) {
-
-      // Mass is ok, so test other constraints
-      if (!checkConstraints(cdkFormula))
-        continue;
-
-      String formula = MolecularFormulaManipulator.getString(cdkFormula);
-
-      // calc rel mass deviation
-      Double relMassDev = ((((dp.getMZ() - //
-          ionType.getAddedMass()) / charge)//
-          - (FormulaUtils.calculateExactMass(//
-              MolecularFormulaManipulator.getString(cdkFormula))) / charge)
-          / ((dp.getMZ() //
-              - ionType.getAddedMass()) / charge))
-          * 1000000;
-
-      // write to map
-      if (checkIsotopes && dp.resultTypeExists(ResultType.ISOTOPEPATTERN)) {
-        double score = getIsotopeSimilarityScore(cdkFormula,
-            (IsotopePattern) dp.getFirstResultByType(ResultType.ISOTOPEPATTERN).getValue());
-        possibleFormulas.add(new PredResult(relMassDev, formula, score));
-      } else {
-        possibleFormulas.add(new PredResult(relMassDev, formula));
-      }
-    }
-
-    // sort by score or ppm
-    if (checkIsotopes && dp.resultTypeExists(ResultType.ISOTOPEPATTERN)) {
-      possibleFormulas.sort((Comparator<PredResult>) (PredResult o1, PredResult o2) -> {
-        return -1 * Double.compare(Math.abs(o1.score), Math.abs(o2.score)); // *-1 to sort
-                                                                            // descending
-      });
-    } else {
-      possibleFormulas.sort((Comparator<PredResult>) (PredResult o1, PredResult o2) -> {
-        return Double.compare(Math.abs(o1.ppm), Math.abs(o2.ppm));
-      });
-    }
-
-    return possibleFormulas;
-  }
-
-  private DPPSumFormulaResult[] genereateResults(List<PredResult> formulas, int n) {
-    if (formulas.size() < n)
-      n = formulas.size();
-
-    DPPSumFormulaResult[] results = new DPPSumFormulaResult[n];
-
-    for (int i = 0; i < results.length; i++) {
-      results[i] = new DPPSumFormulaResult(formulas.get(i).formula, formulas.get(i).ppm,
-          formulas.get(i).score);
-    }
-
-    return results;
-  }
-
-  private double getIsotopeSimilarityScore(IMolecularFormula cdkFormula,
-      IsotopePattern detectedPattern) {
-
-    IsotopePattern predictedIsotopePattern = null;
-    Double isotopeScore = null;
-    String stringFormula = MolecularFormulaManipulator.getString(cdkFormula);
-
-    String adjustedFormula = FormulaUtils.ionizeFormula(stringFormula, ionType, charge);
-
-    final double isotopeNoiseLevel =
-        isotopeParameters.getParameter(IsotopePatternScoreParameters.isotopeNoiseLevel).getValue();
-
-    final double detectedPatternHeight = detectedPattern.getHighestDataPoint().getIntensity();
-
-    final double minPredictedAbundance = isotopeNoiseLevel / detectedPatternHeight;
-
-    predictedIsotopePattern = IsotopePatternCalculator.calculateIsotopePattern(adjustedFormula,
-        minPredictedAbundance, charge, ionType.getPolarity());
-
-    isotopeScore = IsotopePatternScoreCalculator.getSimilarityScore(detectedPattern,
-        predictedIsotopePattern, isotopeParameters);
-
-    return isotopeScore;
-  }
-
-  private boolean checkConstraints(IMolecularFormula cdkFormula) {
-
-    // Check elemental ratios
-    if (checkRatios) {
-      boolean check = ElementalHeuristicChecker.checkFormula(cdkFormula, ratiosParameters);
-      if (!check)
-        return false;
-    }
-
-    Double rdbeValue = RDBERestrictionChecker.calculateRDBE(cdkFormula);
-
-    // Check RDBE condition
-    if (checkRDBE && (rdbeValue != null)) {
-      boolean check = RDBERestrictionChecker.checkRDBE(rdbeValue, rdbeParameters);
-      if (!check)
-        return false;
-    }
-
-    return true;
-  }
-
-  @Override
-  public void cancel() {
-    super.cancel();
-
-    // We need to cancel the formula generator, because searching for next
-    // candidate formula may take a looong time
-    if (generator != null)
-      generator.cancel();
-
-  }
-
-  @Override
-  public void displayResults() {
-    if(displayResults || getController().isLastTaskRunning()) {
-      SpectraPlotUtils.clearDatasetLabelGenerators(getTargetPlot(), DPPResultsDataSet.class);
-      DPPResultsLabelGenerator labelGen = new DPPResultsLabelGenerator(getTargetPlot());
-      getTargetPlot().addDataSet(new DPPResultsDataSet("Sum formula prediction results", getResults()), Color.BLACK, false, labelGen);
-    }
-  }
-}
+/*
+ * Copyright 2006-2018 The MZmine 2 Development Team
+ * 
+ * This file is part of MZmine 2.
+ * 
+ * MZmine 2 is free software; you can redistribute it and/or modify it under the terms of the GNU
+ * General Public License as published by the Free Software Foundation; either version 2 of the
+ * License, or (at your option) any later version.
+ * 
+ * MZmine 2 is distributed in the hope that it will be useful, but WITHOUT ANY WARRANTY; without
+ * even the implied warranty of MERCHANTABILITY or FITNESS FOR A PARTICULAR PURPOSE. See the GNU
+ * General Public License for more details.
+ * 
+ * You should have received a copy of the GNU General Public License along with MZmine 2; if not,
+ * write to the Free Software Foundation, Inc., 51 Franklin St, Fifth Floor, Boston, MA 02110-1301
+ * USA
+ */
+
+package net.sf.mzmine.modules.visualization.spectra.simplespectra.datapointprocessing.sumformulaprediction;
+
+import java.awt.Color;
+import java.util.ArrayList;
+import java.util.Comparator;
+import java.util.List;
+import java.util.logging.Logger;
+import org.openscience.cdk.formula.MolecularFormulaGenerator;
+import org.openscience.cdk.formula.MolecularFormulaRange;
+import org.openscience.cdk.interfaces.IChemObjectBuilder;
+import org.openscience.cdk.interfaces.IMolecularFormula;
+import org.openscience.cdk.silent.SilentChemObjectBuilder;
+import org.openscience.cdk.tools.manipulator.MolecularFormulaManipulator;
+import com.google.common.collect.Range;
+import net.sf.mzmine.datamodel.DataPoint;
+import net.sf.mzmine.datamodel.IonizationType;
+import net.sf.mzmine.datamodel.IsotopePattern;
+import net.sf.mzmine.modules.peaklistmethods.identification.formulaprediction.restrictions.elements.ElementalHeuristicChecker;
+import net.sf.mzmine.modules.peaklistmethods.identification.formulaprediction.restrictions.rdbe.RDBERestrictionChecker;
+import net.sf.mzmine.modules.peaklistmethods.isotopes.isotopepatternscore.IsotopePatternScoreCalculator;
+import net.sf.mzmine.modules.peaklistmethods.isotopes.isotopepatternscore.IsotopePatternScoreParameters;
+import net.sf.mzmine.modules.peaklistmethods.isotopes.isotopeprediction.IsotopePatternCalculator;
+import net.sf.mzmine.modules.visualization.spectra.simplespectra.SpectraPlot;
+import net.sf.mzmine.modules.visualization.spectra.simplespectra.datapointprocessing.DataPointProcessingController;
+import net.sf.mzmine.modules.visualization.spectra.simplespectra.datapointprocessing.DataPointProcessingTask;
+import net.sf.mzmine.modules.visualization.spectra.simplespectra.datapointprocessing.datamodel.ProcessedDataPoint;
+import net.sf.mzmine.modules.visualization.spectra.simplespectra.datapointprocessing.datamodel.results.DPPResult.ResultType;
+import net.sf.mzmine.modules.visualization.spectra.simplespectra.datapointprocessing.datamodel.results.DPPResultsDataSet;
+import net.sf.mzmine.modules.visualization.spectra.simplespectra.datapointprocessing.datamodel.results.DPPResultsLabelGenerator;
+import net.sf.mzmine.modules.visualization.spectra.simplespectra.datapointprocessing.datamodel.results.DPPSumFormulaResult;
+import net.sf.mzmine.parameters.ParameterSet;
+import net.sf.mzmine.parameters.parametertypes.tolerances.MZTolerance;
+import net.sf.mzmine.taskcontrol.TaskStatus;
+import net.sf.mzmine.taskcontrol.TaskStatusListener;
+import net.sf.mzmine.util.FormulaUtils;
+import net.sf.mzmine.util.SpectraPlotUtils;
+
+/**
+ * Predicts sum formulas just like
+ * net.sf.mzmine.modules.peaklistmethods.identification.formulaprediction
+ * 
+ * @author SteffenHeu steffen.heuckeroth@gmx.de / s_heuc03@uni-muenster.de
+ *
+ */
+public class DPPSumFormulaPredictionTask extends DataPointProcessingTask {
+
+  private Logger logger = Logger.getLogger(DPPSumFormulaPredictionTask.class.getName());
+
+  int currentIndex;
+
+  private MZTolerance mzTolerance;
+  private int foundFormulas = 0;
+  private IonizationType ionType;
+  private int charge;
+  private double noiseLevel;
+  private boolean checkRatios;
+  private boolean checkRDBE;
+  private ParameterSet ratiosParameters;
+  private ParameterSet rdbeParameters;
+  private ParameterSet isotopeParameters;
+  private boolean checkIsotopes;
+  private boolean displayResults;
+  private int numResults;
+  private Color color;
+
+  private MolecularFormulaRange elementCounts;
+  private MolecularFormulaGenerator generator;
+  private Range<Double> massRange;
+
+  public DPPSumFormulaPredictionTask(DataPoint[] dataPoints, SpectraPlot targetPlot,
+      ParameterSet parameterSet, DataPointProcessingController controller,
+      TaskStatusListener listener) {
+    super(dataPoints, targetPlot, parameterSet, controller, listener);
+
+    charge = parameterSet.getParameter(DPPSumFormulaPredictionParameters.charge).getValue();
+    noiseLevel = parameterSet.getParameter(DPPSumFormulaPredictionParameters.noiseLevel).getValue();
+    ionType = parameterSet.getParameter(DPPSumFormulaPredictionParameters.ionization).getValue();
+
+    checkRDBE =
+        parameterSet.getParameter(DPPSumFormulaPredictionParameters.rdbeRestrictions).getValue();
+    rdbeParameters = parameterSet.getParameter(DPPSumFormulaPredictionParameters.rdbeRestrictions)
+        .getEmbeddedParameters();
+
+    isotopeParameters = parameterSet.getParameter(DPPSumFormulaPredictionParameters.isotopeFilter)
+        .getEmbeddedParameters();
+
+    checkIsotopes =
+        parameterSet.getParameter(DPPSumFormulaPredictionParameters.isotopeFilter).getValue();
+
+    checkRatios =
+        parameterSet.getParameter(DPPSumFormulaPredictionParameters.elementalRatios).getValue();
+    ratiosParameters = parameterSet.getParameter(DPPSumFormulaPredictionParameters.elementalRatios)
+        .getEmbeddedParameters();
+
+    elementCounts =
+        parameterSet.getParameter(DPPSumFormulaPredictionParameters.elements).getValue();
+
+    mzTolerance =
+        parameterSet.getParameter(DPPSumFormulaPredictionParameters.mzTolerance).getValue();
+
+    displayResults =
+        parameterSet.getParameter(DPPSumFormulaPredictionParameters.displayResults).getValue();
+
+    numResults = parameterSet.getParameter(DPPSumFormulaPredictionParameters.displayResults)
+        .getEmbeddedParameter().getValue();
+
+    currentIndex = 0;
+  }
+
+  @Override
+  public String getTaskDescription() {
+    return "Predicts sum formulas for an array of data points.";
+  }
+
+  @Override
+  public double getFinishedPercentage() {
+    if (getDataPoints().length == 0)
+      return 0;
+    return ((double) currentIndex / getDataPoints().length);
+  }
+
+  @Override
+  public void run() {
+
+    if (getDataPoints() == null || getDataPoints().length == 0) {
+      logger.info("No data points were passed to " + this.getClass().getName()
+          + " Please check the parameters.");
+      setStatus(TaskStatus.CANCELED);
+      return;
+    }
+
+    setStatus(TaskStatus.PROCESSING);
+
+    if (!(getDataPoints() instanceof ProcessedDataPoint[])) {
+      setStatus(TaskStatus.ERROR);
+      logger.warning("The array of data points passed to " + this.getClass().getName()
+          + " is not an instance of ProcessedDataPoint. Make sure to run mass detection first.");
+      return;
+    }
+
+
+    IChemObjectBuilder builder = SilentChemObjectBuilder.getInstance();
+
+    for (int i = 0; i < dataPoints.length; i++) {
+
+      if (isCanceled())
+        return;
+
+      if (dataPoints[i].getIntensity() < noiseLevel)
+        continue;
+
+      massRange =
+          mzTolerance.getToleranceRange((dataPoints[i].getMZ() - ionType.getAddedMass()) / charge);
+      generator = new MolecularFormulaGenerator(builder, massRange.lowerEndpoint(),
+          massRange.upperEndpoint(), elementCounts);
+
+      List<PredResult> formulas =
+          generateFormulas((ProcessedDataPoint) dataPoints[i], massRange, charge, generator);
+
+      DPPSumFormulaResult[] results = genereateResults(formulas, numResults);
+
+      ((ProcessedDataPoint) dataPoints[i]).addAllResults(results);
+      currentIndex++;
+      // logger.info("Prediction result: " + dataPoints[i].getMZ() + " = " +
+      // results[0].generateLabel());
+    }
+
+    setResults((ProcessedDataPoint[]) dataPoints);
+    setStatus(TaskStatus.FINISHED);
+  }
+
+
+  private class PredResult {
+    public double ppm;
+    public String formula;
+    public double score;
+
+    PredResult(double ppm, String formula) {
+      this.ppm = ppm;
+      this.formula = formula;
+    }
+
+    PredResult(double ppm, String formula, double score) {
+      this.ppm = ppm;
+      this.formula = formula;
+      this.score = score;
+    }
+  }
+
+  /**
+   * Predicts sum formulas for a given m/z and parameters.
+   * 
+   * @param mz m/z to generate sum formulas from
+   * @param massRange Mass range for sum formulas
+   * @param charge Charge of the molecule
+   * @param generator instance of MolecularFormulaGenerator
+   * @return List<PredResult> sorted by relative ppm difference and String of the formula.
+   */
+  private List<PredResult> generateFormulas(ProcessedDataPoint dp, Range<Double> massRange,
+      int charge, MolecularFormulaGenerator generator) {
+
+    List<PredResult> possibleFormulas = new ArrayList<>();
+
+    IMolecularFormula cdkFormula;
+
+    while ((cdkFormula = generator.getNextFormula()) != null) {
+
+      // Mass is ok, so test other constraints
+      if (!checkConstraints(cdkFormula))
+        continue;
+
+      String formula = MolecularFormulaManipulator.getString(cdkFormula);
+
+      // calc rel mass deviation
+      Double relMassDev = ((((dp.getMZ() - //
+          ionType.getAddedMass()) / charge)//
+          - (FormulaUtils.calculateExactMass(//
+              MolecularFormulaManipulator.getString(cdkFormula))) / charge)
+          / ((dp.getMZ() //
+              - ionType.getAddedMass()) / charge))
+          * 1000000;
+
+      // write to map
+      if (checkIsotopes && dp.resultTypeExists(ResultType.ISOTOPEPATTERN)) {
+        double score = getIsotopeSimilarityScore(cdkFormula,
+            (IsotopePattern) dp.getFirstResultByType(ResultType.ISOTOPEPATTERN).getValue());
+        possibleFormulas.add(new PredResult(relMassDev, formula, score));
+      } else {
+        possibleFormulas.add(new PredResult(relMassDev, formula));
+      }
+    }
+
+    // sort by score or ppm
+    if (checkIsotopes && dp.resultTypeExists(ResultType.ISOTOPEPATTERN)) {
+      possibleFormulas.sort((Comparator<PredResult>) (PredResult o1, PredResult o2) -> {
+        return -1 * Double.compare(Math.abs(o1.score), Math.abs(o2.score)); // *-1 to sort
+                                                                            // descending
+      });
+    } else {
+      possibleFormulas.sort((Comparator<PredResult>) (PredResult o1, PredResult o2) -> {
+        return Double.compare(Math.abs(o1.ppm), Math.abs(o2.ppm));
+      });
+    }
+
+    return possibleFormulas;
+  }
+
+  private DPPSumFormulaResult[] genereateResults(List<PredResult> formulas, int n) {
+    if (formulas.size() < n)
+      n = formulas.size();
+
+    DPPSumFormulaResult[] results = new DPPSumFormulaResult[n];
+
+    for (int i = 0; i < results.length; i++) {
+      results[i] = new DPPSumFormulaResult(formulas.get(i).formula, formulas.get(i).ppm,
+          formulas.get(i).score);
+    }
+
+    return results;
+  }
+
+  private double getIsotopeSimilarityScore(IMolecularFormula cdkFormula,
+      IsotopePattern detectedPattern) {
+
+    IsotopePattern predictedIsotopePattern = null;
+    Double isotopeScore = null;
+    String stringFormula = MolecularFormulaManipulator.getString(cdkFormula);
+
+    String adjustedFormula = FormulaUtils.ionizeFormula(stringFormula, ionType, charge);
+
+    final double isotopeNoiseLevel =
+        isotopeParameters.getParameter(IsotopePatternScoreParameters.isotopeNoiseLevel).getValue();
+
+    final double detectedPatternHeight = detectedPattern.getHighestDataPoint().getIntensity();
+
+    final double minPredictedAbundance = isotopeNoiseLevel / detectedPatternHeight;
+
+    predictedIsotopePattern = IsotopePatternCalculator.calculateIsotopePattern(adjustedFormula,
+        minPredictedAbundance, charge, ionType.getPolarity());
+
+    isotopeScore = IsotopePatternScoreCalculator.getSimilarityScore(detectedPattern,
+        predictedIsotopePattern, isotopeParameters);
+
+    return isotopeScore;
+  }
+
+  private boolean checkConstraints(IMolecularFormula cdkFormula) {
+
+    // Check elemental ratios
+    if (checkRatios) {
+      boolean check = ElementalHeuristicChecker.checkFormula(cdkFormula, ratiosParameters);
+      if (!check)
+        return false;
+    }
+
+    Double rdbeValue = RDBERestrictionChecker.calculateRDBE(cdkFormula);
+
+    // Check RDBE condition
+    if (checkRDBE && (rdbeValue != null)) {
+      boolean check = RDBERestrictionChecker.checkRDBE(rdbeValue, rdbeParameters);
+      if (!check)
+        return false;
+    }
+
+    return true;
+  }
+
+  @Override
+  public void cancel() {
+    super.cancel();
+
+    // We need to cancel the formula generator, because searching for next
+    // candidate formula may take a looong time
+    if (generator != null)
+      generator.cancel();
+
+  }
+
+  @Override
+  public void displayResults() {
+    if(displayResults || getController().isLastTaskRunning()) {
+      SpectraPlotUtils.clearDatasetLabelGenerators(getTargetPlot(), DPPResultsDataSet.class);
+      DPPResultsLabelGenerator labelGen = new DPPResultsLabelGenerator(getTargetPlot());
+      getTargetPlot().addDataSet(new DPPResultsDataSet("Sum formula prediction results", getResults()), Color.BLACK, false, labelGen);
+    }
+  }
+}